---
import { Icon } from 'astro-icon/components';
<<<<<<< HEAD
import { Picture } from '@astrojs/image/components';
import WidgetWrapper from '../ui/WidgetWrapper.astro';
=======
import Image from '~/components/common/Image.astro';
>>>>>>> 8d31bf8f

const {
  title = await Astro.slots.render('title'),
  subtitle = await Astro.slots.render('subtitle'),
  content = await Astro.slots.render('content'),
  callToAction = await Astro.slots.render('callToAction'),
  callToAction2 = await Astro.slots.render('callToAction2'),
  image = await Astro.slots.render('image'),

  id,
  isDark = false,
  classes = {},
  bg = await Astro.slots.render('bg'),
} = Astro.props;
---

<WidgetWrapper
  id={id}
  isDark={isDark}
  containerClass={`relative md:-mt-[76px] not-prose py-0 md:py-0 lg:py-0 ${classes?.container ?? ''}`}
  bg={bg}
>
  <div class="absolute inset-0 pointer-events-none" aria-hidden="true"></div>
  <div class="relative max-w-7xl mx-auto px-4 sm:px-6">
    <div class="pt-0 md:pt-[76px] pointer-events-none"></div>
    <div class="py-12 md:py-20">
      <div class="text-center pb-10 md:pb-16 max-w-screen-lg mx-auto">
        {
          title && (
            <h1
              class="text-5xl md:text-6xl font-bold leading-tighter tracking-tighter mb-4 font-heading dark:text-gray-200"
              set:html={title}
            />
          )
        }
        <div class="max-w-3xl mx-auto">
          {subtitle && <p class="text-xl text-muted mb-6 dark:text-slate-300" set:html={subtitle} />}
          <div class="max-w-xs sm:max-w-md m-auto flex flex-nowrap flex-col sm:flex-row sm:justify-center gap-4">
            {
              callToAction && (
                <div class="flex w-full sm:w-auto">
                  {typeof callToAction === 'string' ? (
                    <Fragment set:html={callToAction} />
                  ) : (
                    <a class="btn btn-primary sm:mb-0 w-full" href={callToAction?.href} target="_blank" rel="noopener">
                      {callToAction?.icon && (
                        <>
                          <Icon name={callToAction.icon} class="w-5 h-5 mr-1 -ml-1.5 rtl:-mr-1.5 rtl:ml-1" />
                        </>
                      )}
                      {callToAction?.text}
                    </a>
                  )}
                </div>
              )
            }
            {
              callToAction2 && (
                <div class="flex w-full sm:w-auto">
                  {typeof callToAction2 === 'string' ? (
                    <Fragment set:html={callToAction2} />
                  ) : (
                    <a class="btn w-full" href={callToAction2?.href}>
                      {callToAction2?.icon && (
                        <>
                          <Icon name={callToAction2.icon} class="w-5 h-5 mr-1 -ml-1.5" />
                          &nbsp;
                        </>
                      )}
                      {callToAction2.text}
                    </a>
                  )}
                </div>
              )
            }
          </div>
        </div>
        {content && <Fragment set:html={content} />}
      </div>
      <div>
        {
          image && (
            <div class="relative m-auto max-w-5xl">
              {typeof image === 'string' ? (
                <Fragment set:html={image} />
              ) : (
                <Image
                  class="mx-auto rounded-md w-full"
                  widths={[400, 768, 1024, 2040]}
                  sizes="(max-width: 767px) 400px, (max-width: 1023px) 768px, (max-width: 2039px) 1024px, 2040px"
                  loading="eager"
                  width={1024}
                  height={576}
                  {...image}
                />
              )}
            </div>
          )
        }
      </div>
    </div>
  </div>
</WidgetWrapper><|MERGE_RESOLUTION|>--- conflicted
+++ resolved
@@ -1,11 +1,7 @@
 ---
 import { Icon } from 'astro-icon/components';
-<<<<<<< HEAD
-import { Picture } from '@astrojs/image/components';
+import Image from '~/components/common/Image.astro';
 import WidgetWrapper from '../ui/WidgetWrapper.astro';
-=======
-import Image from '~/components/common/Image.astro';
->>>>>>> 8d31bf8f
 
 const {
   title = await Astro.slots.render('title'),
